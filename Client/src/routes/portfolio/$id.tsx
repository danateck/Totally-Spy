import { createFileRoute, Link, useNavigate } from '@tanstack/react-router'
import { Logo } from '@/components/logo/logo'
import { ScanDetails } from '@/components/scan-details'
import { useEffect, useState, useRef } from 'react'

interface Scan {
  id: number
  name: string
  date: string
}

interface Member {
  username: string
  role: string
}

interface User {
  username: string
  // Add other user properties if needed
}

export const Route = createFileRoute('/portfolio/$id')({
  component: PortfolioComponent,
  validateSearch: (search: Record<string, unknown>) => {
    return search
  },
})

function PortfolioComponent() {
  const { id } = Route.useParams()


  if (!id || isNaN(Number(id))) {
    return (
      <div className="min-h-screen bg-background text-foreground">
        <div className="max-w-2xl mx-auto py-12 px-4">
          <Logo className="mb-12" />
          <div className="text-center">
            <h1 className="text-2xl font-bold text-red-500 mb-4">Invalid Portfolio</h1>
            <p>The portfolio ID is invalid or missing.</p>
            <Link to="/history" className="text-primary hover:underline">
              ← Back to History
            </Link>
          </div>
        </div>
      </div>
    )
  }


  const navigate = useNavigate()
  const [portfolio, setPortfolio] = useState<{ name: string; role: string } | null>(null)
  const [scans, setScans] = useState<Scan[]>([])
  const [members, setMembers] = useState<Member[]>([])
  const [loading, setLoading] = useState(true)
  const [error, setError] = useState<string | null>(null)
  const [showErrorDialog, setShowErrorDialog] = useState(false)
  const [showAddMemberModal, setShowAddMemberModal] = useState(false)
  const [newMemberUsername, setNewMemberUsername] = useState('')
  const [newMemberRole, setNewMemberRole] = useState('editor')
  const [showAddScanModal, setShowAddScanModal] = useState(false)
  const [availableScans, setAvailableScans] = useState<Scan[]>([])
  const [showRenameModal, setShowRenameModal] = useState(false)
  const [newPortfolioName, setNewPortfolioName] = useState('')
  const [showDeleteModal, setShowDeleteModal] = useState(false)
  const [showChangeRoleModal, setShowChangeRoleModal] = useState(false)
  const [selectedMember, setSelectedMember] = useState<Member | null>(null)
  const [newRole, setNewRole] = useState('')
  const [showDeleteMemberModal, setShowDeleteMemberModal] = useState(false)
  
  // New states for user autocomplete
  const [filteredUsers, setFilteredUsers] = useState<User[]>([])
  const [showUserDropdown, setShowUserDropdown] = useState(false)
  const [selectedUserIndex, setSelectedUserIndex] = useState(-1)
  const inputRef = useRef<HTMLInputElement>(null)
  const dropdownRef = useRef<HTMLDivElement>(null)
  const searchTimeoutRef = useRef<number | null>(null)

  const handleError = (err: Error | string) => {
    const errorMessage = err instanceof Error ? err.message : err
    setError(errorMessage)
    setShowErrorDialog(true)
    // Close any open modals
    setShowAddMemberModal(false)
    setShowAddScanModal(false)
  }

<<<<<<< HEAD
  // Fetch users for autocomplete based on search term
  const fetchUsers = async (searchTerm: string) => {
    try {
      console.log('Fetching users with search term:', searchTerm)
      
      const response = await fetch(`/users/search?q=${encodeURIComponent(searchTerm)}`, {
        credentials: 'include',
        headers: {
          'Accept': 'application/json',
          'Content-Type': 'application/json'
        }
      })
      
      if (!response.ok) {
        throw new Error('Failed to fetch users')
      }
      
      const userData = await response.json()
      console.log('Received user data:', userData)
      
      return userData.users || []
    } catch (err) {
      console.error('Error fetching users:', err)
      return []
    }
  }

  // Filter users based on input with debounced API calls
  const filterUsers = async (searchTerm: string) => {
    console.log('🔍 Searching for users with term:', searchTerm)
    
    if (!searchTerm) {
      console.log('❌ Empty search term, hiding dropdown')
      setFilteredUsers([])
      setShowUserDropdown(false)
      return
    }

    try {
      // Fetch users from API
      const users = await fetchUsers(searchTerm)
      console.log('📊 API returned users:', users)
      
      if (!users || users.length === 0) {
        console.log('❌ No users found from API')
        setFilteredUsers([])
        setShowUserDropdown(true) // Show dropdown with "no results" message
        return
      }
      
      // Get existing member usernames
      const existingUsernames = members.map(m => m.username)
      console.log('👥 Existing portfolio members:', existingUsernames)
      
      // Show ALL users from API (don't filter out existing members for debugging)
      const allUsersWithStatus = users.map((user: User) => ({
        ...user,
        isExistingMember: existingUsernames.includes(user.username)
      }))
      
      console.log('📋 All users with member status:', allUsersWithStatus)
      
      // For now, let's show all users (including existing members) to debug
      const filtered = users.slice(0, 10) // Show all results, limit to 10
      
      console.log('✅ Final filtered users (showing all):', filtered)
      console.log('👀 Will show dropdown:', true)
      
      setFilteredUsers(filtered)
      setShowUserDropdown(true) // Always show if we have any results
      setSelectedUserIndex(-1)
      
    } catch (err) {
      console.error('❌ Error filtering users:', err)
      setFilteredUsers([])
      setShowUserDropdown(false)
    }
  }

  // Handle username input change with debouncing
  const handleUsernameChange = (value: string) => {
    setNewMemberUsername(value)
    
    // Clear previous timeout
    if (searchTimeoutRef.current) {
      clearTimeout(searchTimeoutRef.current)
    }
    
    // If empty, hide dropdown immediately
    if (!value.trim()) {
      setFilteredUsers([])
      setShowUserDropdown(false)
      return
    }
    
    // Debounce the API call for non-empty values
    searchTimeoutRef.current = setTimeout(() => {
      filterUsers(value.trim())
    }, 200) // Reduced to 200ms for faster response
  }

  // Handle user selection from dropdown
  const selectUser = (username: string) => {
    setNewMemberUsername(username)
    setShowUserDropdown(false)
    setFilteredUsers([])
    setSelectedUserIndex(-1)
  }

  // Handle keyboard navigation
  const handleKeyDown = (e: React.KeyboardEvent) => {
    if (!showUserDropdown) return

    switch (e.key) {
      case 'ArrowDown':
        e.preventDefault()
        setSelectedUserIndex(prev => 
          prev < filteredUsers.length - 1 ? prev + 1 : prev
        )
        break
      case 'ArrowUp':
        e.preventDefault()
        setSelectedUserIndex(prev => prev > 0 ? prev - 1 : -1)
        break
      case 'Enter':
        e.preventDefault()
        if (selectedUserIndex >= 0 && selectedUserIndex < filteredUsers.length) {
          selectUser(filteredUsers[selectedUserIndex].username)
        }
        break
      case 'Escape':
        setShowUserDropdown(false)
        setSelectedUserIndex(-1)
        break
    }
  }

  // Close dropdown when clicking outside
  useEffect(() => {
    const handleClickOutside = (event: MouseEvent) => {
      if (dropdownRef.current && !dropdownRef.current.contains(event.target as Node) &&
          inputRef.current && !inputRef.current.contains(event.target as Node)) {
        setShowUserDropdown(false)
        setSelectedUserIndex(-1)
      }
    }

    document.addEventListener('mousedown', handleClickOutside)
    return () => document.removeEventListener('mousedown', handleClickOutside)
  }, [])

=======
  
>>>>>>> d6363b87
  const fetchPortfolioData = async () => {
    setLoading(true)
    try {
      // Fetch portfolio data using POST
      const portfolioResponse = await fetch(`/portfolio/data/${id}`, {
        method: 'POST',
        credentials: 'include',
        headers: {
          'Accept': 'application/json',
          'Content-Type': 'application/json'
        }
      })
      
      if (!portfolioResponse.ok) {
        const errorData = await portfolioResponse.json().catch(() => ({ detail: 'Failed to fetch portfolio data' }))
        throw new Error(errorData.detail || 'Failed to fetch portfolio data')
      }
      const portfolioData = await portfolioResponse.json()
      console.log('Portfolio data:', portfolioData)

      // Fetch portfolio scans
      console.log('Fetching scans for portfolio:', id)
      const scansResponse = await fetch(`/portfolio/${id}/scans`, {
        credentials: 'include',
        headers: {
          'Accept': 'application/json',
          'Content-Type': 'application/json'
        }
      })
      
      if (!scansResponse.ok) {
        const errorData = await scansResponse.json().catch(() => ({ detail: 'Failed to fetch portfolio scans' }))
        throw new Error(errorData.detail || 'Failed to fetch portfolio scans')
      }
      const scansData = await scansResponse.json()
      console.log('Raw scans data from portfolio endpoint:', scansData)

      // Transform scans data from array format to object format
      const transformedScans = scansData.scans.map(([id, date, name]: [number, string, string]) => {
  // If the name looks like encrypted text (long and contains only letters/numbers)
      const isEncrypted = name.length > 50 && /^[0-9a-fA-F]+$/.test(name);
      
        return {
          id,
          name: isEncrypted ? `Shared Scan #${id}` : name,
          date
        }
      })
      console.log('Transformed scans for ScanDetails:', transformedScans)

      // Compare with regular recordings - let's also fetch from the regular endpoint to compare
      try {
        const regularResponse = await fetch('/portfolio/overview', {
          credentials: 'include'
        })
        if (regularResponse.ok) {
          const regularData = await regularResponse.json()
          console.log('Regular recordings data structure:', regularData)
          console.log('Comparing scan 744 data:')
          console.log('- Portfolio scan 744:', transformedScans.find((s: Scan) => s.id === 744))
          console.log('- Regular recordings scan 744:', regularData.recordings?.find((r: any) => r.id === 744))
        }
      } catch (e) {
        console.log('Could not fetch regular recordings for comparison')
      }

      // Rest of your existing code...
      const membersResponse = await fetch(`/portfolio/${id}/members`, {
        credentials: 'include',
        headers: {
          'Accept': 'application/json',
          'Content-Type': 'application/json'
        }
      })
      
      if (!membersResponse.ok) {
        const errorData = await membersResponse.json().catch(() => ({ detail: 'Failed to fetch portfolio members' }))
        throw new Error(errorData.detail || 'Failed to fetch portfolio members')
      }
      const membersData = await membersResponse.json()

      const transformedMembers = membersData.members.map(([username, role]: [string, string]) => ({
        username,
        role
      }))
      
      console.log('Setting portfolio data:', { name: portfolioData.name, role: portfolioData.role })
      setPortfolio({ name: portfolioData.name, role: portfolioData.role })
      setScans(transformedScans)
      setMembers(transformedMembers)
    } catch (err) {
      console.error('Error fetching portfolio data:', err)
      handleError(err instanceof Error ? err.message : 'An unexpected error occurred')
    } finally {
      setLoading(false)
    }
  }

  const fetchAvailableScans = async () => {
    try {
      const response = await fetch('/portfolio/overview', {
        credentials: 'include'
      })
      if (!response.ok) throw new Error('Failed to fetch available scans')
      const data = await response.json()
      setAvailableScans(data.unassigned_recordings || [])
    } catch (err) {
      handleError(err instanceof Error ? err.message : 'Failed to fetch available scans')
    }
  }

  useEffect(() => {
  if (id && !isNaN(Number(id))) {
    fetchPortfolioData()
  } else {
    setError('Invalid portfolio ID')
    setLoading(false)
  }
}, [id])

  // Cleanup timeout on unmount
  useEffect(() => {
    return () => {
      if (searchTimeoutRef.current) {
        clearTimeout(searchTimeoutRef.current)
      }
    }
  }, [])

  const handleAddMember = async () => {
    if (!newMemberUsername.trim()) return

    try {
      const response = await fetch('/portfolio/share', {
        method: 'POST',
        headers: {
          'Content-Type': 'application/json',
        },
        credentials: 'include',
        body: JSON.stringify({
          portfolioId: parseInt(id),
          targetUsername: newMemberUsername,
          role: newMemberRole
        })
      })

      if (!response.ok) {
        const errorData = await response.json()
        throw new Error(errorData.detail || 'Failed to add member')
      }

      setNewMemberUsername('')
      setNewMemberRole('editor')
      setShowAddMemberModal(false)
      setShowUserDropdown(false)
      setFilteredUsers([])
      fetchPortfolioData()
    } catch (err) {
      handleError(err instanceof Error ? err.message : 'Failed to add member')
    }
  }

  const handleAddScan = async (scanId: number) => {
    try {
      const response = await fetch('/portfolio/add_scan', {
        method: 'POST',
        headers: {
          'Content-Type': 'application/json',
        },
        credentials: 'include',
        body: JSON.stringify({
          portfolioId: parseInt(id),
          scanId: scanId
        })
      })

      if (!response.ok) {
        throw new Error('Failed to add scan')
      }

      setShowAddScanModal(false)
      fetchPortfolioData()
    } catch (err) {
      handleError(err instanceof Error ? err.message : 'Failed to add scan')
    }
  }

  const handleRenamePortfolio = async () => {
    if (!newPortfolioName.trim()) return

    try {
      const response = await fetch('/portfolio/rename', {
        method: 'POST',
        headers: {
          'Content-Type': 'application/json',
        },
        credentials: 'include',
        body: JSON.stringify({
          portfolioId: parseInt(id),
          newName: newPortfolioName
        })
      })

      if (!response.ok) {
        const errorData = await response.json()
        throw new Error(errorData.detail || 'Failed to rename portfolio')
      }

      // Update the portfolio name in the state
      setPortfolio(prev => prev ? { ...prev, name: newPortfolioName } : null)
      setNewPortfolioName('')
      setShowRenameModal(false)
    } catch (err) {
      handleError(err instanceof Error ? err.message : 'Failed to rename portfolio')
    }
  }

  const handleRenameScan = async (scanId: number, newName: string) => {
    try {
      const response = await fetch('/history/rename', {
        method: 'POST',
        headers: {
          'Content-Type': 'application/json',
        },
        credentials: 'include',
        body: JSON.stringify({
          scanId,
          newName
        })
      })

      if (!response.ok) {
        throw new Error('Failed to rename scan')
      }

      // Update the local state instead of refetching
      setScans(prevScans => 
        prevScans.map(scan => 
          scan.id === scanId ? { ...scan, name: newName } : scan
        )
      )
    } catch (err) {
      handleError(err instanceof Error ? err.message : 'Failed to rename scan')
    }
  }

  const handleDeletePortfolio = async () => {
    try {
      const response = await fetch('/portfolio/delete', {
        method: 'POST',
        headers: {
          'Content-Type': 'application/json',
        },
        credentials: 'include',
        body: JSON.stringify({
          portfolioId: parseInt(id)
        })
      })

      if (!response.ok) {
        const errorData = await response.json()
        throw new Error(errorData.detail || 'Failed to delete portfolio')
      }

      // Navigate back to history page after successful deletion
      navigate({ to: '/history' })
    } catch (err) {
      handleError(err instanceof Error ? err.message : 'Failed to delete portfolio')
    }
  }

  const handleChangeRole = async () => {
    if (!selectedMember || !newRole) return

    try {
      const response = await fetch('/portfolio/change_role', {
        method: 'POST',
        headers: {
          'Content-Type': 'application/json',
        },
        credentials: 'include',
        body: JSON.stringify({
          portfolioId: parseInt(id),
          targetUsername: selectedMember.username,
          newRole: newRole
        })
      })

      if (!response.ok) {
        const errorData = await response.json()
        throw new Error(errorData.detail || 'Failed to change role')
      }

      // Update the local state
      setMembers(prevMembers =>
        prevMembers.map(member =>
          member.username === selectedMember.username
            ? { ...member, role: newRole }
            : member
        )
      )

      setShowChangeRoleModal(false)
      setSelectedMember(null)
      setNewRole('')
    } catch (err) {
      handleError(err instanceof Error ? err.message : 'Failed to change role')
    }
  }

  const handleDeleteMember = async () => {
    if (!selectedMember) return

    try {
      const response = await fetch('/portfolio/remove_member', {
        method: 'POST',
        headers: {
          'Content-Type': 'application/json',
        },
        credentials: 'include',
        body: JSON.stringify({
          portfolioId: parseInt(id),
          targetUsername: selectedMember.username
        })
      })

      if (!response.ok) {
        const errorData = await response.json()
        throw new Error(errorData.detail || 'Failed to remove member')
      }

      // Update the local state
      setMembers(prevMembers =>
        prevMembers.filter(member => member.username !== selectedMember.username)
      )

      setShowDeleteMemberModal(false)
      setSelectedMember(null)
    } catch (err) {
      handleError(err instanceof Error ? err.message : 'Failed to remove member')
    }
  }

  if (loading) {
    return (
      <div className="min-h-screen bg-background text-foreground"
        style={{ backgroundImage: "url('/images/background.jpg')" }}>
        <div className="max-w-2xl mx-auto py-12 px-4 sm:px-6 lg:px-8">
          <Logo className="mb-12" />
          <div className="space-y-4">
            <div className="h-8 bg-card/70 rounded-lg w-1/3 animate-pulse"></div>
            <div className="space-y-2">
              {[1, 2, 3].map((i) => (
                <div key={i} className="h-16 bg-card/70 rounded-lg animate-pulse"></div>
              ))}
            </div>
          </div>
        </div>
      </div>
    )
  }

  return (
    <div className="min-h-screen bg-background text-foreground"
      style={{ backgroundImage: "url('/images/background.jpg')" }}>
      <div className="max-w-2xl mx-auto py-12 px-4 sm:px-6 lg:px-8">
        <Logo className="mb-12" />

        <div className="flex justify-between items-center mb-6">
          <div className="flex items-center space-x-2 group">
            <h1 className="text-2xl font-bold text-foreground">{portfolio?.name}</h1>
            {portfolio?.role === 'owner' && (
              <button
                onClick={() => {
                  setNewPortfolioName(portfolio.name)
                  setShowRenameModal(true)
                }}
                className="opacity-0 group-hover:opacity-100 transition-opacity p-1 hover:bg-accent rounded-lg"
                title="Rename Portfolio"
              >
                <svg
                  className="w-5 h-5 text-muted-foreground hover:text-foreground"
                  fill="none"
                  stroke="currentColor"
                  viewBox="0 0 24 24"
                >
                  <path
                    strokeLinecap="round"
                    strokeLinejoin="round"
                    strokeWidth={2}
                    d="M15.232 5.232l3.536 3.536m-2.036-5.036a2.5 2.5 0 113.536 3.536L6.5 21.036H3v-3.572L16.732 3.732z"
                  />
                </svg>
              </button>
            )}
          </div>
          {portfolio?.role === 'owner' && (
            <button
              onClick={() => setShowDeleteModal(true)}
              className="px-4 py-2 text-red-800 border border-red-800 rounded-lg hover:bg-red-800 hover:text-white transition-colors flex items-center"
            >
              <svg
                className="w-5 h-5 mr-2"
                fill="none"
                stroke="currentColor"
                viewBox="0 0 24 24"
              >
                <path
                  strokeLinecap="round"
                  strokeLinejoin="round"
                  strokeWidth={2}
                  d="M19 7l-.867 12.142A2 2 0 0116.138 21H7.862a2 2 0 01-1.995-1.858L5 7m5 4v6m4-6v6m1-10V4a1 1 0 00-1-1h-4a1 1 0 00-1 1v3M4 7h16"
                />
              </svg>
              Delete Portfolio
            </button>
          )}
        </div>

        {/* Members Section */}
        <div className="mb-8">
          <div className="flex justify-between items-center mb-4">
            <h2 className="text-xl font-semibold">Members</h2>
            {portfolio?.role !== 'viewer' && (
              <button
                onClick={() => {
                  setNewMemberUsername('')
                  setNewMemberRole('editor')
                  setShowUserDropdown(false)
                  setFilteredUsers([])
                  setShowAddMemberModal(true)
                }}
                className="px-4 py-2 bg-primary text-primary-foreground rounded-lg hover:bg-primary/90 transition-colors"
              >
                Add Member
              </button>
            )}
          </div>
          <div className="space-y-2">
            {members.map((member) => (
              <div
                key={member.username}
                className="p-4 bg-card rounded-xl shadow-lg border border-border group"
              >
                <div className="flex items-center justify-between">
                  <div>
                    <h3 className="text-lg font-medium">{member.username}</h3>
                    <p className="text-sm text-muted-foreground">Role: {member.role}</p>
                  </div>
                  {portfolio?.role === 'owner' && member.role !== 'owner' && (
                    <div className="flex items-center space-x-2">
                      <button
                        onClick={() => {
                          setSelectedMember(member)
                          setNewRole(member.role)
                          setShowChangeRoleModal(true)
                        }}
                        className="opacity-0 group-hover:opacity-100 transition-opacity px-4 py-2 bg-primary text-primary-foreground rounded-lg hover:bg-primary/90 transition-colors flex items-center space-x-2"
                      >
                        <svg
                          className="w-4 h-4"
                          fill="none"
                          stroke="currentColor"
                          viewBox="0 0 24 24"
                        >
                          <path
                            strokeLinecap="round"
                            strokeLinejoin="round"
                            strokeWidth={2}
                            d="M15.232 5.232l3.536 3.536m-2.036-5.036a2.5 2.5 0 113.536 3.536L6.5 21.036H3v-3.572L16.732 3.732z"
                          />
                        </svg>
                        <span>Change Role</span>
                      </button>
                      <button
                        onClick={() => {
                          setSelectedMember(member)
                          setShowDeleteMemberModal(true)
                        }}
                        className="opacity-0 group-hover:opacity-100 transition-opacity px-4 py-2 bg-red-800 text-white rounded-lg hover:bg-red-900 transition-colors flex items-center space-x-2"
                      >
                        <svg
                          className="w-4 h-4"
                          fill="none"
                          stroke="currentColor"
                          viewBox="0 0 24 24"
                        >
                          <path
                            strokeLinecap="round"
                            strokeLinejoin="round"
                            strokeWidth={2}
                            d="M19 7l-.867 12.142A2 2 0 0116.138 21H7.862a2 2 0 01-1.995-1.858L5 7m5 4v6m4-6v6m1-10V4a1 1 0 00-1-1h-4a1 1 0 00-1 1v3M4 7h16"
                          />
                        </svg>
                        <span>Remove</span>
                      </button>
                    </div>
                  )}
                </div>
              </div>
            ))}
          </div>
        </div>

        {/* Records Section */}
        <div>
          <div className="flex items-center justify-between mb-4">
            <h2 className="text-xl font-semibold">Records</h2>
            <button
              onClick={() => fetchPortfolioData()}
              disabled={loading}
              className="px-4 py-2 bg-green-600 text-black rounded-lg font-semibold hover:bg-green-700 transition-colors flex items-center"
            >
              <svg className="w-4 h-4 mr-2" fill="none" stroke="currentColor" viewBox="0 0 24 24">
                <path strokeLinecap="round" strokeLinejoin="round" strokeWidth={2} d="M4 4v5h.582m15.356 2A8.001 8.001 0 004.582 9m0 0H9m11 11v-5h-.581m0 0a8.003 8.003 0 01-15.357-2m15.357 2H15" />
              </svg>
              Refresh
            </button>
          </div>
          {scans.length === 0 ? (
            <div className="text-center py-8 bg-card rounded-xl border border-border">
              <p className="text-muted-foreground text-lg">No records found in this portfolio</p>
            </div>
          ) : (
            <div className="space-y-2">
              {scans.map((scan) => (
                <ScanDetails
                  key={scan.id}
                  id={scan.id}
                  name={scan.name}
                  date={scan.date}
                  onRename={(newName) => handleRenameScan(scan.id, newName)}
                />
              ))}
            </div>
          )}
        </div>

        {/* Add Member Modal */}
        {showAddMemberModal && (
          <div className="fixed inset-0 bg-black/50 flex items-center justify-center z-50">
            <div className="bg-card p-6 rounded-xl shadow-lg w-full max-w-md">
              <h2 className="text-xl font-bold mb-4">Add Member</h2>
              <div className="space-y-4">
                <div className="relative">
                  <label htmlFor="username" className="block text-sm font-medium text-muted-foreground mb-1">
                    Username
                  </label>
                  <input
                    ref={inputRef}
                    id="username"
                    type="text"
                    value={newMemberUsername}
                    onChange={(e) => handleUsernameChange(e.target.value)}
                    onKeyDown={handleKeyDown}
                    onFocus={() => {
                      // Show dropdown if there's text and we have results
                      if (newMemberUsername.trim() && filteredUsers.length > 0) {
                        setShowUserDropdown(true)
                      }
                    }}
                    onBlur={() => {
                      // Delay hiding to allow click on dropdown items
                      setTimeout(() => setShowUserDropdown(false), 150)
                    }}
                    placeholder="Start typing username..."
                    className="w-full px-4 py-2 rounded-lg bg-background border border-border focus:ring-2 focus:ring-primary focus:border-transparent"
                    autoComplete="off"
                  />
                  
                  {/* User Dropdown */}
                  {showUserDropdown && (
                    <div 
                      ref={dropdownRef}
                      className="absolute z-50 w-full mt-1 bg-gray-800 border border-gray-700 rounded-lg shadow-xl max-h-48 overflow-y-auto"
                      style={{ 
                        top: '100%',
                        backgroundColor: '#1f2937',
                        border: '1px solid #374151'
                      }}
                    >
                      {filteredUsers.length > 0 ? (
                        filteredUsers.map((user, index) => {
                          const isExistingMember = members.some(m => m.username === user.username)
                          return (
                            <button
                              key={user.username}
                              type="button"
                              onMouseDown={(e) => {
                                e.preventDefault()
                                if (!isExistingMember) {
                                  selectUser(user.username)
                                }
                              }}
                              disabled={isExistingMember}
                              className={`w-full px-4 py-3 text-left transition-colors border-b border-gray-700 last:border-b-0 ${
                                isExistingMember 
                                  ? 'bg-gray-700 text-gray-500 cursor-not-allowed'
                                  : index === selectedUserIndex 
                                    ? 'bg-gray-600 hover:bg-gray-600 text-white' 
                                    : 'bg-gray-800 hover:bg-gray-600 text-white'
                              }`}
                            >
                              <div className="font-medium">
                                {user.username}
                                {isExistingMember && (
                                  <span className="text-xs text-gray-400 ml-2">(already member)</span>
                                )}
                              </div>
                            </button>
                          )
                        })
                      ) : (
                        <div className="px-4 py-3 text-gray-300 text-sm">
                          No users found matching "{newMemberUsername}"
                        </div>
                      )}
                    </div>
                  )}
                  
                  {/* Debug info - always show for testing */}
                  <div className="text-xs text-gray-500 mt-1">
                    Debug: showDropdown={showUserDropdown.toString()}, users={filteredUsers.length}, members={members.length}, text="{newMemberUsername}"
                  </div>
                </div>
                <div>
                  <label htmlFor="role" className="block text-sm font-medium text-muted-foreground mb-1">
                    Role
                  </label>
                  <select
                    id="role"
                    value={newMemberRole}
                    onChange={(e) => setNewMemberRole(e.target.value)}
                    className="w-full px-4 py-2 rounded-lg bg-background border border-border"
                  >
                    <option value="editor">Editor</option>
                    <option value="viewer">Viewer</option>
                  </select>
                </div>
              </div>
              <div className="flex justify-end space-x-4 mt-6">
                <button
                  onClick={() => {
                    setShowAddMemberModal(false)
                    setNewMemberUsername('')
                    setNewMemberRole('editor')
                    setShowUserDropdown(false)
                    setFilteredUsers([])
                  }}
                  className="px-4 py-2 bg-muted text-muted-foreground rounded-lg hover:bg-muted/80"
                >
                  Cancel
                </button>
                <button
                  onClick={handleAddMember}
                  disabled={!newMemberUsername.trim()}
                  className="px-4 py-2 bg-primary text-primary-foreground rounded-lg hover:bg-primary/90 disabled:opacity-50 disabled:cursor-not-allowed"
                >
                  Add
                </button>
              </div>
            </div>
          </div>
        )}

        {/* Add Scan Modal */}
        {showAddScanModal && (
          <div className="fixed inset-0 bg-black/50 flex items-center justify-center">
            <div className="bg-card p-6 rounded-xl shadow-lg w-full max-w-md">
              <h2 className="text-xl font-bold mb-4">Add Record</h2>
              <div className="space-y-2 max-h-96 overflow-y-auto">
                {availableScans.map((scan) => (
                  <button
                    key={scan.id}
                    onClick={() => handleAddScan(scan.id)}
                    className="w-full p-4 bg-background rounded-lg hover:bg-accent transition-colors text-left"
                  >
                    <h3 className="text-lg font-medium">{scan.name}</h3>
                    <p className="text-sm text-muted-foreground">{scan.date}</p>
                  </button>
                ))}
              </div>
              <div className="flex justify-end mt-4">
                <button
                  onClick={() => setShowAddScanModal(false)}
                  className="px-4 py-2 bg-muted text-muted-foreground rounded-lg hover:bg-muted/80"
                >
                  Close
                </button>
              </div>
            </div>
          </div>
        )}

        {/* Rename Portfolio Modal */}
        {showRenameModal && (
          <div className="fixed inset-0 bg-black/50 flex items-center justify-center z-50">
            <div className="bg-card p-6 rounded-xl shadow-lg w-full max-w-md">
              <h2 className="text-xl font-bold mb-4">Rename Portfolio</h2>
              <input
                type="text"
                value={newPortfolioName}
                onChange={(e) => setNewPortfolioName(e.target.value)}
                placeholder="Enter new portfolio name"
                className="w-full px-4 py-2 rounded-lg bg-background border border-border mb-4"
              />
              <div className="flex justify-end space-x-4">
                <button
                  onClick={() => {
                    setShowRenameModal(false)
                    setNewPortfolioName('')
                  }}
                  className="px-4 py-2 bg-muted text-muted-foreground rounded-lg hover:bg-muted/80"
                >
                  Cancel
                </button>
                <button
                  onClick={handleRenamePortfolio}
                  className="px-4 py-2 bg-primary text-primary-foreground rounded-lg hover:bg-primary/90"
                >
                  Rename
                </button>
              </div>
            </div>
          </div>
        )}

        {/* Delete Portfolio Modal */}
        {showDeleteModal && (
          <div className="fixed inset-0 bg-black/50 flex items-center justify-center z-50">
            <div className="bg-card p-6 rounded-xl shadow-lg w-full max-w-md">
              <h2 className="text-xl font-bold mb-4">Delete Portfolio</h2>
              <p className="text-destructive mb-6">
                Are you sure you want to delete this portfolio? This action cannot be undone.
              </p>
              <div className="flex justify-end space-x-4">
                <button
                  onClick={() => setShowDeleteModal(false)}
                  className="px-4 py-2 bg-muted text-muted-foreground rounded-lg hover:bg-muted/80"
                >
                  Cancel
                </button>
                <button
                  onClick={handleDeletePortfolio}
                  className="px-4 py-2 bg-red-800 text-white rounded-lg hover:bg-red-950 transition-colors"
                >
                  Delete
                </button>
              </div>
            </div>
          </div>
        )}

        {/* Change Role Modal */}
        {showChangeRoleModal && selectedMember && (
          <div className="fixed inset-0 bg-black/50 flex items-center justify-center z-50">
            <div className="bg-card p-6 rounded-xl shadow-lg w-full max-w-md">
              <h2 className="text-xl font-bold mb-4">Change Member Role</h2>
              <p className="mb-4">Change role for {selectedMember.username}</p>
              <select
                value={newRole}
                onChange={(e) => setNewRole(e.target.value)}
                className="w-full px-4 py-2 rounded-lg bg-background border border-border mb-4"
              >
                <option value="editor">Editor</option>
                <option value="viewer">Viewer</option>
              </select>
              <div className="flex justify-end space-x-4">
                <button
                  onClick={() => {
                    setShowChangeRoleModal(false)
                    setSelectedMember(null)
                    setNewRole('')
                  }}
                  className="px-4 py-2 bg-muted text-muted-foreground rounded-lg hover:bg-muted/80"
                >
                  Cancel
                </button>
                <button
                  onClick={handleChangeRole}
                  className="px-4 py-2 bg-primary text-primary-foreground rounded-lg hover:bg-primary/90"
                >
                  Change Role
                </button>
              </div>
            </div>
          </div>
        )}

        {/* Delete Member Modal */}
        {showDeleteMemberModal && selectedMember && (
          <div className="fixed inset-0 bg-black/50 flex items-center justify-center z-50">
            <div className="bg-card p-6 rounded-xl shadow-lg w-full max-w-md">
              <h2 className="text-xl font-bold mb-4">Remove Member</h2>
              <p className="text-destructive mb-6">
                Are you sure you want to remove {selectedMember.username} from this portfolio? This action cannot be undone.
              </p>
              <div className="flex justify-end space-x-4">
                <button
                  onClick={() => {
                    setShowDeleteMemberModal(false)
                    setSelectedMember(null)
                  }}
                  className="px-4 py-2 bg-muted text-muted-foreground rounded-lg hover:bg-muted/80"
                >
                  Cancel
                </button>
                <button
                  onClick={handleDeleteMember}
                  className="px-4 py-2 bg-red-800 text-white rounded-lg hover:bg-red-900 transition-colors"
                >
                  Remove
                </button>
              </div>
            </div>
          </div>
        )}

        {/* Error Dialog */}
        {showErrorDialog && (
          <div className="fixed inset-0 bg-black/50 flex items-center justify-center z-50">
            <div className="bg-card p-6 rounded-xl shadow-lg w-full max-w-md">
              <div className="text-destructive text-lg font-semibold mb-4">
                Error
              </div>
              <p className="text-destructive mb-6">{error}</p>
              <div className="flex justify-end">
                <button
                  onClick={() => setShowErrorDialog(false)}
                  className="px-4 py-2 bg-primary text-primary-foreground rounded-lg hover:bg-primary/90"
                >
                  Close
                </button>
              </div>
            </div>
          </div>
        )}

        {/* Navigation Buttons */}
        <div className="fixed bottom-8 left-0 right-0 flex justify-center space-x-4">
          <Link
            to="/history"
            className="px-6 py-3 bg-card hover:bg-accent rounded-lg font-semibold transition-all duration-200 flex items-center text-foreground hover:text-accent-foreground border border-border"
          >
            <span className="mr-2">←</span> Back to History
          </Link>
        </div>
      </div>
    </div>
  )
}<|MERGE_RESOLUTION|>--- conflicted
+++ resolved
@@ -85,7 +85,6 @@
     setShowAddScanModal(false)
   }
 
-<<<<<<< HEAD
   // Fetch users for autocomplete based on search term
   const fetchUsers = async (searchTerm: string) => {
     try {
@@ -237,9 +236,7 @@
     return () => document.removeEventListener('mousedown', handleClickOutside)
   }, [])
 
-=======
   
->>>>>>> d6363b87
   const fetchPortfolioData = async () => {
     setLoading(true)
     try {
