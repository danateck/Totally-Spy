--- conflicted
+++ resolved
@@ -2,6 +2,7 @@
 here we create a map for the user to see, 
 the location id being detected and displayed both in text and on the map
 the user can manualy change the location and the the pin on the map will change too
+
 */ 
 import { createFileRoute } from '@tanstack/react-router'
 import { useEffect, useState } from 'react'
@@ -14,11 +15,7 @@
 import markerIcon from 'leaflet/dist/images/marker-icon.png'
 import markerShadow from 'leaflet/dist/images/marker-shadow.png'
 
-<<<<<<< HEAD
 delete (L.Icon.Default.prototype as any)._getIconUrl
-=======
-delete (L.Icon.Default.prototype as any)._getIconUrl;
->>>>>>> 7ba12b2a
 L.Icon.Default.mergeOptions({
   iconRetinaUrl: markerIcon2x,
   iconUrl: markerIcon,
@@ -32,7 +29,6 @@
 function RouteComponent() {
   const [location, setLocation] = useState<{ lat: number; lng: number } | null>(null)
   const [error, setError] = useState<string | null>(null)
-<<<<<<< HEAD
   const [address, setAddress] = useState<string | null>(null)
   const [manualAddress, setManualAddress] = useState<string>('') // Manual input
   const [isManualMode, setIsManualMode] = useState(false) // Toggle manual mode
@@ -53,23 +49,12 @@
           .catch((err) => {
             console.error('Reverse geocoding failed:', err)
           })
-=======
-
-  useEffect(() => {
-    navigator.geolocation.getCurrentPosition(
-      (position) => {
-        setLocation({
-          lat: position.coords.latitude,
-          lng: position.coords.longitude,
-        })
->>>>>>> 7ba12b2a
       },
       (err) => {
         console.error('Geolocation error:', err)
         setError('Unable to retrieve location. Check permissions or try another browser')
       },
       {
-<<<<<<< HEAD
         enableHighAccuracy: true,
         timeout: 10000,
         maximumAge: 0,
@@ -101,20 +86,20 @@
     }
   }
 
-  if (error) return <div className="text-red-600 text-center mt-10">{error}</div>
-  if (!location) return <div className="text-center mt-10">Loading Location...</div>
+  if (error) return <div className="text-red-500 text-center mt-10 font-mono bg-black p-4">{error}</div>
+  if (!location) return <div className="text-center mt-10 text-green-400 font-mono bg-black p-4">Loading Location...</div>
 
   return (
-    <div className="w-full h-screen flex flex-col items-center">
+    <div className="w-full h-screen bg-black text-green-400 flex flex-col items-center font-mono p-4">
       {/* Address text display */}
-      <div className="mt-2 text-gray-700 text-sm text-center">
+      <div className="mt-4 text-lg text-center">
         <strong>Your location:</strong>{' '}
         {isManualMode ? manualAddress || '(empty)' : address}
       </div>
 
       {/* Toggle manual input */}
       <button
-        className="mt-2 px-3 py-1 bg-blue-600 text-white text-sm rounded hover:bg-blue-700"
+        className="mt-4 px-4 py-2 bg-green-700 text-black text-lg font-bold rounded hover:bg-green-600"
         onClick={() => setIsManualMode((prev) => !prev)}
       >
         {isManualMode ? 'Use Detected Address' : 'Edit Address Manually'}
@@ -122,111 +107,42 @@
 
       {/* Manual address input */}
       {isManualMode && (
-        <>
+        <div className="flex flex-col items-center w-full mt-4">
           <input
             type="text"
             value={manualAddress}
             onChange={(e) => setManualAddress(e.target.value)}
             placeholder="Enter address"
-            className="mt-2 p-2 border border-gray-300 rounded w-[80%] max-w-md"
+            className="p-3 text-white w-[90%] max-w-md border border-green-600 rounded"
           />
           <button
             onClick={geocodeAddress}
-            className="mt-2 px-3 py-1 bg-green-600 text-white text-sm rounded hover:bg-green-700"
+            className="mt-2 px-4 py-2 bg-green-700 text-black text-lg font-bold rounded hover:bg-green-600"
           >
             Set Address on Map
           </button>
-        </>
+        </div>
       )}
 
-      {/* display Map with detected location*/}
-      <MapContainer
-        center={location}
-        zoom={15}
-        scrollWheelZoom={true}
-        style={{ height: '90%', width: '100%' }}
-      >
-        <TileLayer
-          url="https://{s}.tile.openstreetmap.org/{z}/{x}/{y}.png"
-          attribution='&copy; <a href="https://www.openstreetmap.org/">OpenStreetMap</a> contributors'
-        />
-        <Marker position={location}>
-          <Popup>📍 {isManualMode ? manualAddress || 'Manual location' : 'Detected location'}</Popup>
-        </Marker>
-      </MapContainer>
-=======
-        enableHighAccuracy: true, 
-        timeout: 10000,           
-        maximumAge: 0              
-      }
-    )
-  }, [])
-
-  if (error) return (
-    <div className="min-h-screen bg-background text-foreground"
-      style={{ backgroundImage: "url('/images/background.jpg')" }}>
-      <Header 
-        title="GPS Location"
-        icon={
-          <svg className="w-3 h-3 sm:w-4 sm:h-4 text-primary" fill="none" stroke="currentColor" viewBox="0 0 24 24">
-            <path strokeLinecap="round" strokeLinejoin="round" strokeWidth={2} d="M17.657 16.657L13.414 20.9a1.998 1.998 0 01-2.827 0l-4.244-4.243a8 8 0 1111.314 0z" />
-            <path strokeLinecap="round" strokeLinejoin="round" strokeWidth={2} d="M15 11a3 3 0 11-6 0 3 3 0 016 0z" />
-          </svg>
-        }
-        showBackButton={true}
-        backTo="/history"
-        backTitle="Back to History"
-      />
-      <div className="text-red-600 text-center mt-10">{error}</div>
-    </div>
-  )
-
-  if (!location) return (
-    <div className="min-h-screen bg-background text-foreground"
-      style={{ backgroundImage: "url('/images/background.jpg')" }}>
-      <Header 
-        title="GPS Location"
-        icon={
-          <svg className="w-3 h-3 sm:w-4 sm:h-4 text-primary" fill="none" stroke="currentColor" viewBox="0 0 24 24">
-            <path strokeLinecap="round" strokeLinejoin="round" strokeWidth={2} d="M17.657 16.657L13.414 20.9a1.998 1.998 0 01-2.827 0l-4.244-4.243a8 8 0 1111.314 0z" />
-            <path strokeLinecap="round" strokeLinejoin="round" strokeWidth={2} d="M15 11a3 3 0 11-6 0 3 3 0 016 0z" />
-          </svg>
-        }
-        showBackButton={true}
-        backTo="/history"
-        backTitle="Back to History"
-      />
-      <div className="text-center mt-10">Loading Location...</div>
-    </div>
-  )
-
-  return (
-    <div className="min-h-screen bg-background text-foreground"
-      style={{ backgroundImage: "url('/images/background.jpg')" }}>
-      <Header 
-        title="GPS Location"
-        icon={
-          <svg className="w-3 h-3 sm:w-4 sm:h-4 text-primary" fill="none" stroke="currentColor" viewBox="0 0 24 24">
-            <path strokeLinecap="round" strokeLinejoin="round" strokeWidth={2} d="M17.657 16.657L13.414 20.9a1.998 1.998 0 01-2.827 0l-4.244-4.243a8 8 0 1111.314 0z" />
-            <path strokeLinecap="round" strokeLinejoin="round" strokeWidth={2} d="M15 11a3 3 0 11-6 0 3 3 0 016 0z" />
-          </svg>
-        }
-        showBackButton={true}
-        backTo="/history"
-        backTitle="Back to History"
-      />
-      <div className="w-full h-[calc(100vh-4rem)]">
-        <MapContainer center={location} zoom={15} scrollWheelZoom={true} style={{ height: '100%', width: '100%' }}>
+      {/* Display Map */}
+      <div className="mt-6 border border-green-700 rounded overflow-hidden" style={{ width: '500px', height: '500px' }}>
+        <MapContainer
+          center={location}
+          zoom={15}
+          scrollWheelZoom={true}
+          style={{ height: '100%', width: '100%' }}
+        >
           <TileLayer
             url="https://{s}.tile.openstreetmap.org/{z}/{x}/{y}.png"
-            attribution='&copy; <a href="https://www.openstreetmap.org/">OpenStreetMap</a> contributors'
+            attribution=""
           />
           <Marker position={location}>
-            <Popup>📍Right Here</Popup>
+            <Popup className="font-mono text-sm">
+              📍 {isManualMode ? manualAddress || 'Manual location' : 'Detected location'}
+            </Popup>
           </Marker>
         </MapContainer>
       </div>
->>>>>>> 7ba12b2a
     </div>
   )
 }