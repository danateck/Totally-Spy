--- conflicted
+++ resolved
@@ -14,6 +14,14 @@
   return `${year} ${month} ${day} ${hours}:${minutes}`;
 }
 
+type Record = [number, string, string];
+
+function hasValidData(record: Record): boolean {
+  if (!record[2]) return false;
+  const trimmed = record[2].trim();
+  if (trimmed === '') return false;
+  return record[2].split('\n').some(line => line.trim() !== '');
+}
 export const Route = createFileRoute('/history/')({
   component: RouteComponent,
 })
@@ -39,28 +47,15 @@
         throw new Error(`Error: ${response.status} - ${response.statusText}`)
       }
 
-<<<<<<< HEAD
-        const contentType = response.headers.get('content-type')
-        if (contentType && contentType.includes('application/json')) {
-          const data = await response.json()
-          // Filter out recordings with empty data and sort by timestamp (newest first)
-          const filteredRecordings = data.records
+      const contentType = response.headers.get('content-type')
+      if (contentType && contentType.includes('application/json')) {
+        const data = await response.json()
+        const filteredRecordings = data.records
             .filter(hasValidData)
             .sort((a: Record, b: Record) => new Date(b[1]).getTime() - new Date(a[1]).getTime());
           setRecordings(filteredRecordings)
-        } else {
-          throw new Error('The server did not return valid JSON.')
-        }
-      } catch (err) {
-        setError(err instanceof Error ? err.message : 'An unexpected error occurred')
-=======
-      const contentType = response.headers.get('content-type')
-      if (contentType && contentType.includes('application/json')) {
-        const data = await response.json()
-        setRecordings(data.records)
       } else {
         throw new Error('The server did not return valid JSON.')
->>>>>>> b20be96b
       }
     } catch (err) {
       setError(err instanceof Error ? err.message : 'An unexpected error occurred')
