--- conflicted
+++ resolved
@@ -50,10 +50,7 @@
 export const Route = createFileRoute('/history/$item')({
   component: RouteComponent,
   loader: async ({ params }) => {
-    // Add cache parameter to prevent browser caching
-    const response = await fetch(`/history/record/${params.item}?t=${Date.now()}`, {
-      credentials: 'include'
-    })
+    const response = await fetch(`/history/record/${params.item}`, {credentials: 'include'})
     if (!response.ok) {
       throw new Error(`Error: ${response.status} - ${response.statusText}`)
     }
@@ -106,39 +103,13 @@
 function RouteComponent() {
   useAuth() // Add authentication check
   const router = useRouter()
-  const [data, setData] = useState<RecordResponse | null>(null)
-  const [loading, setLoading] = useState(true)
+  const data: RecordResponse = Route.useLoaderData()
   const [error, setError] = useState<string | null>(null)
   const [isDeleting, setIsDeleting] = useState(false)
   const [showModal, setShowModal] = useState(false)
   const [showOSINT, setShowOSINT] = useState(false)
   const params = Route.useParams()
   
-<<<<<<< HEAD
-  useEffect(() => {
-    async function fetchData() {
-      setLoading(true)
-      try {
-        const response = await fetch(`/history/record/${params.item}?t=${Date.now()}`, {
-          credentials: 'include'
-        })
-        
-        if (!response.ok) {
-          throw new Error(`Error: ${response.status} - ${response.statusText}`)
-        }
-        
-        const responseData = await response.json()
-        setData(responseData)
-      } catch (err) {
-        setError(err instanceof Error ? err.message : 'Failed to load record')
-      } finally {
-        setLoading(false)
-      }
-    }
-    
-    fetchData()
-  }, [params.item])
-=======
   // Handle OSINT enhancement
   const handleOSINTEnhance = async () => {
   try {
@@ -199,7 +170,6 @@
   const handleBackFromOSINT = () => {
     setShowOSINT(false);
   };
->>>>>>> 2d917faa
   
   // Handle modal open
   const handleDeleteClick = () => {
@@ -232,10 +202,8 @@
         throw new Error(`Failed to delete: ${response.status} - ${response.statusText}`)
       }
       
-      // Immediately navigate back to history page
-      // Store the deleted ID in localStorage instead of route state
-      localStorage.setItem('deletedRecordId', params.item);
-      router.navigate({ to: '/history' });
+      // Redirect to history page after successful deletion
+      router.navigate({ to: '/history' })
     } catch (err) {
       setError(err instanceof Error ? err.message : 'Failed to delete record')
       setIsDeleting(false)
@@ -255,26 +223,9 @@
     return () => window.removeEventListener('keydown', handleEscape);
   }, [showModal]);
   
-  // Show loading state
-  if (loading) {
-    return (
-      <div className="min-h-screen bg-background" 
-      style={{ backgroundImage: "url('/images/background.jpg')" }}>
-        <div className="max-w-2xl mx-auto py-12 px-4 sm:px-6 lg:px-8">
-          <Logo className="mb-12" />
-          <div className="bg-card rounded-xl shadow-2xl p-8 flex flex-col items-center justify-center">
-            <div className="animate-spin rounded-full h-12 w-12 border-t-2 border-b-2 border-primary mb-4"></div>
-            <p className="text-muted-foreground">Loading record details...</p>
-          </div>
-        </div>
-      </div>
-    )
-  }
-  
   if (error || !data || !data.record || data.record.length === 0) {
     return (
-      <div className="min-h-screen bg-background"
-      style={{ backgroundImage: "url('/images/background.jpg')" }}>
+      <div className="min-h-screen bg-background">
         <div className="max-w-2xl mx-auto py-12 px-4 sm:px-6 lg:px-8">
           <Logo className="mb-12" />
           <div className="bg-card rounded-xl shadow-2xl p-8">
@@ -380,7 +331,12 @@
           >
             <span className="mr-2">←</span> Back
           </Link>
-        
+          <Link
+            to="/"
+            className="px-6 py-3 bg-card hover:bg-accent rounded-lg font-semibold transition-all duration-200 flex items-center text-foreground hover:text-accent-foreground border border-border"
+          >
+            Forward <span className="ml-2">→</span>
+          </Link>
         </div>
       </div>
       
