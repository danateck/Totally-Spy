--- conflicted
+++ resolved
@@ -1635,7 +1635,6 @@
     else:
         raise HTTPException(status_code=404, detail="index.html not found")
     
-<<<<<<< HEAD
     
 class BestFrameData(BaseModel):
     scanId: int
@@ -1649,10 +1648,8 @@
     except Exception as e:
         logger.error(f"Error saving best frame: {e}")
         raise HTTPException(status_code=500, detail="Failed to save best frame")
-=======
-
-
-
-
-
->>>>>>> 8b8b2806
+
+
+
+
+
