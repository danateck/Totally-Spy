--- conflicted
+++ resolved
@@ -592,107 +592,47 @@
     return None
 
         
-# def decrypt_data(user_id, encrypted_text):
-#     conn = get_db_connection()
-#     if conn:
-#         try:
-#             with conn.cursor() as cur:
-#                 cur.execute("SELECT encryption_key FROM users WHERE id = %s;", (user_id,))
-#                 key = cur.fetchone()
-#                 if key:
-#                     # Ensure the key is in bytes
-#                     key_bytes = bytes(key[0])
-
-#                     # Decrypt the encryption key
-#                     decrypted_key = decrypt_user_key(key_bytes)
-
-#                     cipher = Fernet(decrypted_key)
+def decrypt_data(user_id, encrypted_text):
+    conn = get_db_connection()
+    if conn:
+        try:
+            with conn.cursor() as cur:
+                cur.execute("SELECT encryption_key FROM users WHERE id = %s;", (user_id,))
+                key = cur.fetchone()
+                if key:
+                    # Ensure the key is in bytes
+                    key_bytes = bytes(key[0])
+
+                    # Decrypt the encryption key
+                    decrypted_key = decrypt_user_key(key_bytes)
+
+                    cipher = Fernet(decrypted_key)
                     
-#                     # Convert hex string back to bytes - no need for cleaning or replacing
-#                     try:
-#                         encrypted_text_bytes = binascii.unhexlify(encrypted_text)
-#                         decrypted_text = cipher.decrypt(encrypted_text_bytes).decode('utf-8')
-#                         return decrypted_text
-#                     except Exception as e:
-#                         logger.error(f"Error decrypting text: {e}")
-#                         logger.error(f"Encrypted text: {encrypted_text}")
-#                         return f"Decryption failed: {str(e)}"
-#                 else:
-#                     logger.warning("No encryption key found for the user!")
-#         except Exception as e:
-#             logger.error(f"Encryption Error: {e}")
-#         finally:
-#             conn.close()
-#     return None
-
-def decrypt_data(encryption_key: bytes, encrypted_text: str) -> Optional[str]:
-    try:
-        # Ensure encryption_key is bytes (handle case where it's a tuple from fetchone)
-        if isinstance(encryption_key, tuple):
-            encryption_key = encryption_key[0]
-        if not isinstance(encryption_key, bytes):
-            raise ValueError("Encryption key must be bytes")
-
-        decrypted_key = decrypt_user_key(encryption_key)
-        if not isinstance(decrypted_key, (bytes, str)):
-            raise ValueError("Decrypted key is not bytes or string")
-
-        cipher = Fernet(decrypted_key)
-
-        # Ensure encrypted_text is a proper hex string before unhexlify
-        if not isinstance(encrypted_text, str):
-            raise ValueError("Encrypted text must be a string")
-        encrypted_text_bytes = binascii.unhexlify(encrypted_text)
-
-<<<<<<< HEAD
-        decrypted_text = cipher.decrypt(encrypted_text_bytes).decode('utf-8')
-        return decrypted_text
-
-    except Exception as e:
-        logger.error(f"Error decrypting text: {e}")
-        return f"Decryption failed: {str(e)}"
-
-
-
-
-# def get_scan_history(username: str) -> list[tuple[int, str, str]]:
-#     conn = get_db_connection()
-#     if conn:
-#         try:
-#             with conn.cursor() as cur:
-#                 # Fetch the user_id based on the provided username
-#                 cur.execute("SELECT id FROM users WHERE username = %s;", (username,))
-#                 user_id_result = cur.fetchone()
-#                 if user_id_result:
-#                     user_id = user_id_result[0]  # Extract user_id from the result
-#                     # Fetch the scan history for the user
-#                     cur.execute("SELECT id, scan_time, detected_text FROM scan_history WHERE user_id = %s;", (user_id,))
-#                     scans = cur.fetchall()
-#                     decrypted_scans = [(scan[0], scan[1], decrypt_data(user_id, scan[2])) for scan in scans]
-#                     return decrypted_scans
-#                 else:
-#                     logger.warning("No user found")
-#                     return []
-#         except Exception as e:
-#             logger.error(f"Error fetching scan history: {e}")
-#         finally:
-#             conn.close()
-#     return []
-=======
+                    # Convert hex string back to bytes - no need for cleaning or replacing
+                    try:
+                        encrypted_text_bytes = binascii.unhexlify(encrypted_text)
+                        decrypted_text = cipher.decrypt(encrypted_text_bytes).decode('utf-8')
+                        return decrypted_text
+                    except Exception as e:
+                        logger.error(f"Error decrypting text: {e}")
+                        logger.error(f"Encrypted text: {encrypted_text}")
+                        return f"Decryption failed: {str(e)}"
+                else:
+                    logger.warning("No encryption key found for the user!")
+        except Exception as e:
+            logger.error(f"Encryption Error: {e}")
+        finally:
+            conn.close()
+    return None
+
 logger = logging.getLogger(__name__)
 
->>>>>>> 2d917faa
 
 def get_scan_history(username: str) -> list[tuple[int, str, str]]:
     conn = get_db_connection()
     if conn:
         try:
             with conn.cursor() as cur:
-<<<<<<< HEAD
-                cur.execute("SELECT id, encryption_key FROM users WHERE username = %s;", (username,))
-                user_result = cur.fetchone()
-                if not user_result:
-=======
                 # Fetch the user_id based on the provided username
                 cur.execute("SELECT id FROM users WHERE username = %s;", (username,))
                 user_id_result = cur.fetchone()
@@ -727,14 +667,7 @@
                     return decrypted_scans
                 else:
                     logger.warning(f"No user found with username: {username}")
->>>>>>> 2d917faa
                     return []
-                user_id, encrypted_key = user_result
-                decrypted_key = bytes(encrypted_key)
-
-                cur.execute("SELECT id, scan_time, detected_text FROM scan_history WHERE user_id = %s;", (user_id,))
-                scans = cur.fetchall()
-                return [(scan[0], scan[1], decrypt_data(decrypted_key, scan[2])) for scan in scans]
         except Exception as e:
             logger.error(f"Error fetching scan history for {username}: {e}")
             return []  # Return empty list instead of None
@@ -743,7 +676,6 @@
     else:
         logger.error("Failed to get database connection")
         return []  # Return empty list if no connection
-
 
 
 def get_scan_history_by_id(user_id: int, record_id: int) -> list[tuple[int, str, str]]:
