
import os
import psycopg2
import bcrypt
from dotenv import load_dotenv
from cryptography.fernet import Fernet
import binascii
from fastapi import HTTPException
import logging
from typing import Optional
from datetime import datetime

from pydantic import BaseModel

# Load environment variables from .env file
load_dotenv("./env/.env")

# PostgreSQL connection details
DB_CONFIG = {
    "dbname": os.getenv("DB_NAME"),
    "user": os.getenv("DB_USER"),
    "password": os.getenv("DB_PASSWORD"),
    "host": os.getenv("DB_HOST"),
    "port": os.getenv("DB_PORT"),
}

logger = logging.getLogger(__name__)  # Create a logger for notifications

class User(BaseModel):
    id: int
    username: str
    

# Connect to PostgreSQL
def get_db_connection():
    try:
        return psycopg2.connect(**DB_CONFIG)
    except Exception as e:
        raise HTTPException(status_code=500, detail=f"Database connection failed: {str(e)}")
    
#MASTER_KEY encrypts each user_key that is stored in db  
MASTER_KEY = os.getenv("MASTER_KEY")
if not MASTER_KEY:
    raise HTTPException(status_code=500, detail="Master key is not set in environment variables")

#user key is used to encrypt the scan results
def encrypt_user_key(user_key: bytes) -> bytes:
    cipher = Fernet(MASTER_KEY)
    return cipher.encrypt(user_key)

def decrypt_user_key(encrypted_key: bytes) -> bytes:
    cipher = Fernet(MASTER_KEY)
    return cipher.decrypt(encrypted_key)

# Function to create the users table -- exists
def create_users_table():
    conn = get_db_connection()
    if conn:
        try:
            with conn.cursor() as cur:
                cur.execute("""
                    CREATE TABLE IF NOT EXISTS users (
                        id SERIAL PRIMARY KEY,
                        username TEXT UNIQUE NOT NULL,
                        password TEXT NOT NULL,
                        created_at TIMESTAMP DEFAULT CURRENT_TIMESTAMP,
                        encryption_key BYTEA
                    );
                """)
                conn.commit()
        except Exception as e:
            logger.error(f"Error creating table: {e}")
        finally:
            conn.close()

# Function to create the scan_history table -- exists
def create_scan_history_table():
    conn = get_db_connection()
    if conn:
        try:
            with conn.cursor() as cur:
                cur.execute("""
                    CREATE TABLE IF NOT EXISTS scan_history (
                        id SERIAL PRIMARY KEY,
                        user_id INTEGER REFERENCES users(id) ON DELETE CASCADE,
                        scan_time TIMESTAMP DEFAULT CURRENT_TIMESTAMP,
                        detected_text TEXT NOT NULL,
                        name TEXT
                    );
                """)
                conn.commit()
                # Ensure all columns exist
                ensure_scan_history_columns()
        except Exception as e:
            logger.error(f"Error creating table: {e}")
        finally:
            conn.close()

# Function to create Portfolio-related tables
def create_portfolio_tables():
    """Create the portfolios, portfolio_scans, and portfolio_members tables."""
    conn = get_db_connection()
    if conn:
        try:
            with conn.cursor() as cur:
                cur.execute("""
                    CREATE TABLE IF NOT EXISTS portfolios (
                        id SERIAL PRIMARY KEY,
                        name TEXT NOT NULL,
                        owner_id INTEGER REFERENCES users(id) ON DELETE CASCADE,
                        created_at TIMESTAMP DEFAULT CURRENT_TIMESTAMP
                    );
                """)

                cur.execute("""
                    CREATE TABLE IF NOT EXISTS portfolio_scans (
                        id SERIAL PRIMARY KEY,
                        portfolio_id INTEGER REFERENCES portfolios(id) ON DELETE CASCADE,
                        scan_id INTEGER REFERENCES scan_history(id) ON DELETE CASCADE,
                        added_by_user_id INTEGER REFERENCES users(id),
                        created_at TIMESTAMP DEFAULT CURRENT_TIMESTAMP
                    );
                """)

                cur.execute("""
                    CREATE TABLE IF NOT EXISTS portfolio_members (
                        id SERIAL PRIMARY KEY,
                        portfolio_id INTEGER REFERENCES portfolios(id) ON DELETE CASCADE,
                        user_id INTEGER REFERENCES users(id) ON DELETE CASCADE,
                        role TEXT CHECK (role IN ('owner', 'editor', 'viewer')) DEFAULT 'editor',
                        created_at TIMESTAMP DEFAULT CURRENT_TIMESTAMP
                    );
                """)

                cur.execute("""
                    CREATE TABLE IF NOT EXISTS portfolio_join_requests (
                        id SERIAL PRIMARY KEY,
                        portfolio_id INTEGER REFERENCES portfolios(id) ON DELETE CASCADE,
                        target_user_id INTEGER REFERENCES users(id) ON DELETE CASCADE,
                        requested_by_user_id INTEGER REFERENCES users(id) ON DELETE CASCADE,
                        role TEXT CHECK (role IN ('editor', 'viewer')) NOT NULL,
                        status TEXT CHECK (status IN ('pending', 'approved', 'rejected')) DEFAULT 'pending',
                        created_at TIMESTAMP DEFAULT CURRENT_TIMESTAMP
                    );
                """)

                conn.commit()
                logger.info("Portfolio-related tables created successfully.")
        except Exception as e:
            logger.error(f"Error creating portfolio tables: {e}")
        finally:
            conn.close()



# Creates a new portfolio if user wants
def add_portfolio(name: str, owner_id: int) -> Optional[int]:
    conn = get_db_connection()
    if conn:
        try:
            with conn.cursor() as cur:
                cur.execute(
                    "INSERT INTO portfolios (name, owner_id) VALUES (%s, %s) RETURNING id;",
                    (name, owner_id)
                )
                portfolio_id = cur.fetchone()[0]
                cur.execute(
                    "INSERT INTO portfolio_members (portfolio_id, user_id, role) VALUES (%s, %s, 'owner');",
                    (portfolio_id, owner_id)
                )
                conn.commit()
                return portfolio_id
        except Exception as e:
            logger.error(f"Error creating portfolio: {e}")
        finally:
            conn.close()
    return None

# Assigns a scan to a portfolio (only if user has edit rights)
def add_scan_to_portfolio(portfolio_id: int, scan_id: int, added_by_user_id: int) -> bool:
    role = get_user_role_in_portfolio(added_by_user_id, portfolio_id)
    if role not in ('owner', 'editor'):
        logger.warning(f"User {added_by_user_id} has no permission to add scans to portfolio {portfolio_id}")
        raise PermissionError("You do not have permission to add scans to this portfolio.")

    conn = get_db_connection()
    if conn:
        try:
            with conn.cursor() as cur:
                cur.execute(
                    "INSERT INTO portfolio_scans (portfolio_id, scan_id, added_by_user_id) VALUES (%s, %s, %s);",
                    (portfolio_id, scan_id, added_by_user_id)
                )
                conn.commit()
                return True
        except Exception as e:
            logger.error(f"Error adding scan to portfolio: {e}")
            raise
        finally:
            conn.close()
    raise RuntimeError("Database connection failed.")

# Request to add another user to the portfolio with a role (editor/viewer). --Sends a join request instead of directly adding a member
def share_portfolio_with_user(portfolio_id: int, requesting_user_id: int, target_user_id: int, role: str = 'editor') -> bool:
    user_role = get_user_role_in_portfolio(requesting_user_id, portfolio_id)
    if user_role not in ['owner', 'editor']:
        logger.warning(f"User {requesting_user_id} attempted to share portfolio {portfolio_id} without permission.")
        raise PermissionError("Only owners or editors can invite users.")

    # Check if already a member
    current_role = get_user_role_in_portfolio(target_user_id, portfolio_id)
    if current_role != 'notmember':
        raise ValueError("User is already a member of this portfolio.")

    # Check if a request is already pending
    existing_status = get_request_status(portfolio_id, target_user_id)
    if existing_status == "pending":
        raise ValueError("A join request is already pending for this user.")
    elif existing_status == "approved":
        raise ValueError("User already has access (approved earlier).")

    conn = get_db_connection()
    if conn:
        try:
            with conn.cursor() as cur:
                cur.execute("""
                    INSERT INTO portfolio_join_requests (portfolio_id, target_user_id, requested_by_user_id, role)
                    VALUES (%s, %s, %s, %s);
                """, (portfolio_id, target_user_id, requesting_user_id, role))
                conn.commit()
                return True
        except Exception as e:
            logger.error(f"Error creating join request: {e}")
            raise
        finally:
            conn.close()
    raise RuntimeError("Database connection failed.")

# Get all portfolios where the user is a member (including owner/editor/viewer)
def get_portfolios_for_user(user_id: int) -> list[tuple[int, str]]:
    conn = get_db_connection()
    portfolios = []
    if conn:
        try:
            with conn.cursor() as cur:
                cur.execute("""
                    SELECT p.id, p.name
                    FROM portfolios p
                    JOIN portfolio_members pm ON p.id = pm.portfolio_id
                    WHERE pm.user_id = %s;
                """, (user_id,))
                portfolios = cur.fetchall()
        except Exception as e:
            logger.error(f"Error getting portfolios: {e}")
        finally:
            conn.close()
    return portfolios

# 1. Check if user has access to the portfolio
def has_access_to_portfolio(user_id: int, portfolio_id: int) -> bool:
    conn = get_db_connection()
    if not conn:
        return False
    try:
        with conn.cursor() as cur:
            cur.execute("""
                SELECT 1
                FROM portfolio_members
                WHERE portfolio_id = %s AND user_id = %s;
            """, (portfolio_id, user_id))
            return cur.fetchone() is not None
    except Exception as e:
        logger.error(f"Error checking access for user {user_id} to portfolio {portfolio_id}: {e}")
        return False
    finally:
        conn.close()

# 2. Get all scans in the portfolio with encrypted data
def get_encrypted_scans_from_portfolio(portfolio_id: int) -> list[tuple[int, str, str, int, str]]:
    conn = get_db_connection()
    scans = []
    if not conn:
        return scans
    try:
        with conn.cursor() as cur:
            cur.execute("""
                SELECT sh.id, sh.scan_time, sh.detected_text, ps.added_by_user_id, sh.name
                FROM portfolio_scans ps
                JOIN scan_history sh ON ps.scan_id = sh.id
                WHERE ps.portfolio_id = %s
            """, (portfolio_id,))
            scans = cur.fetchall()
    except Exception as e:
        logger.error(f"Error fetching encrypted scans for portfolio {portfolio_id}: {e}")
    finally:
        conn.close()
    return scans

# Get decrypted scans only if access is valid
def get_scans_in_portfolio(user_id: int, portfolio_id: int) -> list[tuple[int, str, str, str]]:
    if not has_access_to_portfolio(user_id, portfolio_id):
        logger.warning(f"User {user_id} has no access to portfolio {portfolio_id}")
        return []

    encrypted_scans = get_encrypted_scans_from_portfolio(portfolio_id)
    decrypted_scans = []
    for scan_id, scan_time, encrypted_text, added_by_user_id, name in encrypted_scans:
        decrypted_text = decrypt_data(added_by_user_id, encrypted_text)
        decrypted_scans.append((scan_id, scan_time, name, decrypted_text))

    return decrypted_scans

# Removes a specific scan from a given portfolio
def delete_scan_from_portfolio(portfolio_id: int, scan_id: int, requesting_user_id: int) -> bool:
    role = get_user_role_in_portfolio(requesting_user_id, portfolio_id)
    if role not in ['owner', 'editor']:
        logger.warning(f"User {requesting_user_id} tried to delete scan {scan_id} from portfolio {portfolio_id} without sufficient permission.")
        raise PermissionError("You do not have permission to remove scans from this portfolio.")

    conn = get_db_connection()
    if conn:
        try:
            with conn.cursor() as cur:
                cur.execute("""
                    DELETE FROM portfolio_scans
                    WHERE portfolio_id = %s AND scan_id = %s;
                """, (portfolio_id, scan_id))
                rows_deleted = cur.rowcount
                conn.commit()
                if rows_deleted == 0:
                    raise ValueError("No scan was removed — it may not exist in the specified portfolio.")
                return True
        except Exception as e:
            logger.error(f"Error deleting scan from portfolio: {e}")
            raise
        finally:
            conn.close()
    raise RuntimeError("Database connection failed.")

# Returns the role of a user in a portfolio
def get_user_role_in_portfolio(user_id: int, portfolio_id: int) -> str:
    conn = get_db_connection()
    if conn:
        try:
            with conn.cursor() as cur:
                cur.execute("""
                    SELECT role FROM portfolio_members
                    WHERE portfolio_id = %s AND user_id = %s;
                """, (portfolio_id, user_id))
                result = cur.fetchone()
                if result:
                    return result[0]  # 'owner', 'editor', or 'viewer'
                else:
                    return 'notmember'
        except Exception as e:
            logger.error(f"Error checking user role in portfolio: {e}")
        finally:
            conn.close()
    return 'notmember'

# remove member 
def remove_member_from_portfolio(portfolio_id: int, user_id_to_remove: int, requesting_user_id: int) -> bool:
    role = get_user_role_in_portfolio(requesting_user_id, portfolio_id)
    if role != 'owner':
        logger.warning(f"User {requesting_user_id} tried to remove user {user_id_to_remove} but is not owner.")
        raise PermissionError("Only the owner can remove members.")

    conn = get_db_connection()
    if conn:
        try:
            with conn.cursor() as cur:
                cur.execute(
                    "DELETE FROM portfolio_members WHERE portfolio_id = %s AND user_id = %s;",
                    (portfolio_id, user_id_to_remove)
                )
                conn.commit()
                return cur.rowcount > 0
        except Exception as e:
            logger.error(f"Error removing user from portfolio: {e}")
            raise
        finally:
            conn.close()
    raise RuntimeError("Database connection failed.")

# delete a specific portfolio and related data
def delete_portfolio(portfolio_id: int, requesting_user_id: int) -> bool:
    role = get_user_role_in_portfolio(requesting_user_id, portfolio_id)
    if role != 'owner':
        logger.warning(f"User {requesting_user_id} attempted to delete portfolio {portfolio_id} without owner permission.")
        raise PermissionError("Only the owner can delete this portfolio.")

    conn = get_db_connection()
    if conn:
        try:
            with conn.cursor() as cur:
                cur.execute("DELETE FROM portfolios WHERE id = %s;", (portfolio_id,))
                conn.commit()
                return cur.rowcount > 0
        except Exception as e:
            logger.error(f"Error deleting portfolio: {e}")
            raise
        finally:
            conn.close()
    raise RuntimeError("Database connection failed.")

# get all the members of the portfolio
def get_portfolio_members(portfolio_id: int) -> list[tuple[str, str]]:
    conn = get_db_connection()
    members = []
    if conn:
        try:
            with conn.cursor() as cur:
                cur.execute("""
                    SELECT u.username, pm.role 
                    FROM portfolio_members pm
                    JOIN users u ON pm.user_id = u.id
                    WHERE pm.portfolio_id = %s;
                """, (portfolio_id,))
                members = cur.fetchall()
        except Exception as e:
            logger.error(f"Error getting portfolio members: {e}")
        finally:
            conn.close()
    return members

def get_user_portfolios_and_unassigned_recordings(user_id: int) -> dict:
    """
    Returns the portfolios the user is a member of,
    and their scans that are not assigned to any portfolio.
    Format:
    {
        "portfolios": [(portfolio_id, name)],
        "recordings": [(scan_id, scan_time, decrypted_text)]
    }
    """
    result = {"portfolios": [], "recordings": []}

    try:
        # get portfolios for user
        result["portfolios"] = get_portfolios_for_user(user_id)
        user_name = get_user_name(user_id)
        if user_name:
            result["recordings"] = get_scan_history(user_name)
        else:
            logger.warning(f"User name not found for user_id {user_id}")
    except Exception as e:
        logger.error(f"Error retrieving portfolios and unassigned scans: {e}")

    return result


def get_user_name(user_id: int) -> str | None:
    conn = get_db_connection()
    if not conn:
        logger.error("Failed to get DB connection.")
        return None

    try:
        with conn.cursor() as cur:
            cur.execute("SELECT username FROM users WHERE id = %s;", (user_id,))
            result = cur.fetchone()
            if result:
                return result[0]
            else:
                return None  # User not found
    except Exception as e:
        logger.error(f"Error getting username: {e}")
        return None
    finally:
        conn.close()
   



def get_user_id(username: str) -> int:
    conn = get_db_connection()
    if conn:
        try:
            with conn.cursor() as cur:
                cur.execute("SELECT id FROM users WHERE username = %s;", (username,))
                result = cur.fetchone()
                return result[0]
        except Exception as e:
            logger.error(f"Error getting user ID: {e}")
        finally:
            conn.close()    

# Function to login a user
def login_user(username: str, password: str) -> bool:
    conn = get_db_connection()
    if conn:
        try:
            with conn.cursor() as cur:
                # Retrieve the hashed password for the user from the database
                cur.execute("SELECT password FROM users WHERE username = %s;", (username,))
                result = cur.fetchone()
                
                if result:
                    stored_hashed_password = result[0]
                    # Check if the provided password matches the stored hash
                    if bcrypt.checkpw(password.encode('utf-8'), stored_hashed_password.encode('utf-8')):
                        return True  # User is authenticated
                    else:
                        raise HTTPException(status_code=401, detail="Incorrect password")
                else:
                    raise HTTPException(status_code=404, detail="Username not found")
        except Exception as e:
            raise HTTPException(status_code=500, detail=f"Error during login: {str(e)}")
        finally:
            conn.close()

# Function to insert a new user into the database
def insert_user(username: str, password: str) -> int | None:
    conn = get_db_connection()
    if conn:
        try:
            hashed_password = bcrypt.hashpw(password.encode('utf-8'), bcrypt.gensalt()).decode('utf-8')
            user_key = Fernet.generate_key()  #personal user key
            encrypted_user_key = encrypt_user_key(user_key)  # encrypt user key with MASTER_KEY
            with conn.cursor() as cur:
                cur.execute(
                    "INSERT INTO users (username, password, encryption_key) VALUES (%s, %s, %s) RETURNING id;",
                    (username, hashed_password, encrypted_user_key)
                )
                user_id = cur.fetchone()[0]
                conn.commit()
                logger.info(f"User added successfully with ID: {user_id}")
                return user_id
        except psycopg2.Error as e:
            if e.pgcode == "23505":  # Unique constraint violation
                logger.warning("Username already exists!")
            else:
                logger.error(f"Error inserting user: {e}")
        finally:
            conn.close()

def insert_scan(username: str, detected_text: str) -> None:
    conn = get_db_connection()
    if conn:
        try: 
            # Get the user_id based on the username
            with conn.cursor() as cur:
                user_id = get_user_id(username)

                if user_id is None:
                    logger.warning(f"No user found with username: {username}")
                    return None  # Return None if user is not found
                
                encrypted_text = encrypt_data(user_id, detected_text)
                if encrypted_text is None:
                    logger.warning("Encryption failed!")
                    return
                
                # Create a default name with formatted date (e.g., "21 Apr 2025 07:46 Recording")
                current_time = datetime.now()
                default_name = f"{current_time.strftime('%d %b %Y %H:%M')} Recording"
                
                cur.execute(
                    "INSERT INTO scan_history (user_id, detected_text, name) VALUES (%s, %s, %s);",
                    (user_id, encrypted_text, default_name)
                )
                conn.commit()
                logger.info(f"Scan history added successfully!")
        except psycopg2.Error as e:
            logger.error(f"Error inserting scan history: {e}")
        finally:
            conn.close()



def encrypt_data(user_id: int, plaintext: str) -> Optional[str]:
    conn = get_db_connection()
    if conn:
        try:
            with conn.cursor() as cur:
                # Fetch the encrypted encryption_key from the database
                cur.execute("SELECT encryption_key FROM users WHERE id = %s;", (user_id,))
                encrypted_key = cur.fetchone()
                encrypted_key_bytes= bytes(encrypted_key[0])
                if encrypted_key:
                    # Decrypt the encryption key using the MASTER_KEY
                    decrypted_key= decrypt_user_key(encrypted_key_bytes)
                    # Use the decrypted key to encrypt the plaintext
                    cipher = Fernet(decrypted_key)
                    encrypted_text = cipher.encrypt(plaintext.encode('utf-8'))
                    # Convert encrypted bytes to hex string for storage in TEXT field
                    return encrypted_text.hex()
        except Exception as e:
            logger.error(f"Encryption Error: {e}")
        finally:
            conn.close()
    return None

        
def decrypt_data(user_id, encrypted_text):
    conn = get_db_connection()
    if conn:
        try:
            with conn.cursor() as cur:
                cur.execute("SELECT encryption_key FROM users WHERE id = %s;", (user_id,))
                key = cur.fetchone()
                if key:
                    # Ensure the key is in bytes
                    key_bytes = bytes(key[0])

                    # Decrypt the encryption key
                    decrypted_key = decrypt_user_key(key_bytes)

                    cipher = Fernet(decrypted_key)
                    
                    # Convert hex string back to bytes - no need for cleaning or replacing
                    try:
                        encrypted_text_bytes = binascii.unhexlify(encrypted_text)
                        decrypted_text = cipher.decrypt(encrypted_text_bytes).decode('utf-8')
                        return decrypted_text
                    except Exception as e:
                        logger.error(f"Error decrypting text: {e}")
                        logger.error(f"Encrypted text: {encrypted_text}")
                        return f"Decryption failed: {str(e)}"
                else:
                    logger.warning("No encryption key found for the user!")
        except Exception as e:
            logger.error(f"Encryption Error: {e}")
        finally:
            conn.close()
    return None

logger = logging.getLogger(__name__)


def get_scan_history(username: str) -> list[tuple[int, str, str]]:
    conn = get_db_connection()
    if conn:
        try:
            with conn.cursor() as cur:
                # Fetch the user_id based on the provided username
                cur.execute("SELECT id FROM users WHERE username = %s;", (username,))
                user_id_result = cur.fetchone()
                if user_id_result:
                    user_id = user_id_result[0]  # Extract user_id from the result
                    # Fetch the scan history for the user, including the name column
                    cur.execute("""
                        SELECT id, scan_time, detected_text, name 
                        FROM scan_history 
                        WHERE user_id = %s
                        ORDER BY scan_time DESC;
                    """, (user_id,))
                    scans = cur.fetchall()
                    
                    # Check if scans were found
                    if not scans:
                        logger.info(f"No scan history found for user: {username}")
                        return []
                    
                    # Filter out records with empty decrypted data
                    decrypted_scans = []
                    for scan in scans:
                        try:
                            decrypted_text = decrypt_data(user_id, scan[2])
                            if decrypted_text and decrypted_text.strip():  # Check if decrypted text exists and is not just whitespace
                                # Return (id, scan_time, name) - using scan[3] for name
                                decrypted_scans.append((scan[0], scan[1], scan[3] or "Unnamed"))  # Handle NULL names
                        except Exception as decrypt_error:
                            logger.error(f"Error decrypting scan {scan[0]}: {decrypt_error}")
                            continue  # Skip this record if decryption fails
                    
                    return decrypted_scans
                else:
                    logger.warning(f"No user found with username: {username}")
                    return []
        except Exception as e:
            logger.error(f"Error fetching scan history for {username}: {e}")
            return []  # Return empty list instead of None
        finally:
            conn.close()
    else:
        logger.error("Failed to get database connection")
        return []  # Return empty list if no connection


def get_scan_history_by_id(user_id: int, record_id: int) -> list[tuple[int, str, str]]:
    conn = get_db_connection()
    if conn:
        try:
            with conn.cursor() as cur:
                # Add user_id check for security
                cur.execute("""
                    SELECT id, scan_time, detected_text, name 
                    FROM scan_history 
                    WHERE id = %s AND user_id = %s;
                """, (record_id, user_id))
                scan = cur.fetchone()
                
                if scan:
                    try:
                        decrypted_text = decrypt_data(user_id, scan[2])
                        if decrypted_text:
                            # Return (id, scan_time, decrypted_text)
                            return [(scan[0], scan[1], decrypted_text)]
                        else:
                            logger.warning(f"Failed to decrypt scan {record_id}")
                            return []
                    except Exception as decrypt_error:
                        logger.error(f"Error decrypting scan {record_id}: {decrypt_error}")
                        return []
                else:
                    logger.warning(f"No scan found with id {record_id} for user {user_id}")
                    return []
        except Exception as e:
            logger.error(f"Error fetching scan history by id {record_id}: {e}")
            return []  # Return empty list instead of None
        finally:
            conn.close()
    else:
        logger.error("Failed to get database connection")
        return []  # Return empty list if no connection


def create_session_table():
    conn = get_db_connection()
    if conn:
        try:
            with conn.cursor() as cur:
                cur.execute("CREATE TABLE IF NOT EXISTS sessions (id SERIAL PRIMARY KEY, user_id INTEGER REFERENCES users(id) ON DELETE CASCADE, session_id TEXT UNIQUE NOT NULL, created_at TIMESTAMP DEFAULT CURRENT_TIMESTAMP);")
                conn.commit()
        except Exception as e:
            logger.error(f"Error creating table: {e}")
        finally:
            conn.close()
            
def insert_session(user_id: int, session_id: str):
    conn = get_db_connection()
    if conn:
        try:
            with conn.cursor() as cur:
                cur.execute("INSERT INTO sessions (user_id, session_id) VALUES (%s, %s);", (user_id, session_id))
                conn.commit()   
        except Exception as e:
            logger.error(f"Error inserting session: {e}")
        finally:
            conn.close()
            
            
def get_session(session_id: str) -> Optional[User]:
    conn = get_db_connection()
    if conn:
        try:
            with conn.cursor() as cur:
                cur.execute("SELECT * FROM users WHERE id = (SELECT user_id FROM sessions WHERE session_id = %s);", (session_id,))
                result = cur.fetchone() 
                if result:
                    return User(id=result[0], username=result[1])
                else:
                    return None
        except Exception as e:
            logger.error(f"Error getting session: {e}")
        finally:
            conn.close()
    return None

def delete_session(session_id: str):
    conn = get_db_connection()
    if conn:
        try:
            with conn.cursor() as cur:
                cur.execute("DELETE FROM sessions WHERE session_id = %s;", (session_id,))
                conn.commit()
        except Exception as e:
            logger.error(f"Error deleting session: {e}")    
        finally:
            conn.close()
    return None



def delete_user(username: str):
    conn = get_db_connection()
    cur = conn.cursor()
    try:
        cur.execute("DELETE FROM users WHERE username = %s", (username,))
        conn.commit()
    finally:
        cur.close()
        conn.close()


def delete_sessions_for_user(user_id: int):
    conn = get_db_connection()
    cur = conn.cursor()
    try:
        cur.execute("DELETE FROM sessions WHERE user_id = %s", (user_id,))
        conn.commit()
    finally:
        cur.close()
        conn.close()

def get_scan_count_for_user(user_id: int) -> int:
    conn = get_db_connection()
    cur = conn.cursor()
    try:
        # Assuming your scan_history table has a user_id column instead of username
        cur.execute("SELECT COUNT(*) FROM scan_history WHERE user_id = %s", (user_id,))
        result = cur.fetchone()
        return result[0] if result else 0
    finally:
        cur.close()
        conn.close()

def delete_record(record_id: str):
    conn = get_db_connection()
    cur = conn.cursor()
    try:
        cur.execute("DELETE FROM scan_history WHERE id = %s", (record_id,))
        rows_affected = cur.rowcount
        conn.commit()
        return rows_affected > 0
    except Exception as e:
        conn.rollback()
        raise e
    finally:
        cur.close()
        conn.close()  

def rename_portfolio(portfolio_id: int, new_name: str, requesting_user_id: int) -> bool:
    role = get_user_role_in_portfolio(requesting_user_id, portfolio_id)
    if role != 'owner':
        logger.warning(f"User {requesting_user_id} attempted to rename portfolio {portfolio_id} without owner permission.")
        raise PermissionError("Only the owner can rename this portfolio.")

    conn = get_db_connection()
    if conn:
        try:
            with conn.cursor() as cur:
                cur.execute("UPDATE portfolios SET name = %s WHERE id = %s;", (new_name, portfolio_id))
                conn.commit()
                return cur.rowcount > 0
        except Exception as e:
            logger.error(f"Error renaming portfolio: {e}")
            raise
        finally:
            conn.close()
    raise RuntimeError("Database connection failed.")  

def update_scan_name(scan_id: int, user_id: int, new_name: str) -> bool:
    """
    Rename a scan if it belongs to the specified user.
    Returns True if successful, False otherwise.
    """
    conn = get_db_connection()
    if not conn:
        logger.error("Failed to connect to database")
        return False

    try:
        with conn.cursor() as cur:
            # Check if the scan belongs to the user
            cur.execute("SELECT user_id FROM scan_history WHERE id = %s;", (scan_id,))
            result = cur.fetchone()
            if not result:
                logger.warning(f"Scan {scan_id} not found")
                return False
            if result[0] != user_id:
                logger.warning(f"User {user_id} attempted to rename scan {scan_id} without permission")
                return False

            # Update the scan name
            cur.execute("UPDATE scan_history SET name = %s WHERE id = %s;", (new_name, scan_id))
            conn.commit()
            return True
    except Exception as e:
        logger.error(f"Error renaming scan: {e}")
        return False
    finally:
        conn.close()  

def ensure_scan_history_columns():
    """Ensure all required columns exist in the scan_history table."""
    conn = get_db_connection()
    if conn:
        try:
            with conn.cursor() as cur:
                # Check if name column exists
                cur.execute("""
                    SELECT column_name 
                    FROM information_schema.columns 
                    WHERE table_name = 'scan_history' AND column_name = 'name';
                """)
                if not cur.fetchone():
                    # Add name column if it doesn't exist
                    cur.execute("""
                        ALTER TABLE scan_history 
                        ADD COLUMN name TEXT;
                    """)
                    # Update existing rows with default names based on scan_time
                    cur.execute("""
                        UPDATE scan_history 
                        SET name = scan_time::text 
                        WHERE name IS NULL;
                    """)
                    conn.commit()
                    logger.info("Added name column to scan_history table")
        except Exception as e:
            logger.error(f"Error ensuring scan_history columns: {e}")
        finally:
            conn.close()

def update_existing_scan_names():
    """Update existing scan names to use the new format."""
    conn = get_db_connection()
    if conn:
        try:
            with conn.cursor() as cur:
                # Update all scan names that are in the old format
                cur.execute("""
                    UPDATE scan_history 
                    SET name = TO_CHAR(scan_time, 'DD Mon YYYY HH24:MI') || ' Recording'
                    WHERE name NOT LIKE '% Recording';
                """)
                conn.commit()
                logger.info("Updated existing scan names to new format")
        except Exception as e:
            logger.error(f"Error updating scan names: {e}")
        finally:
            conn.close()

<<<<<<< HEAD
=======
#Get the request status of a portfolio share
def get_request_status(portfolio_id: int, target_user_id: int) -> Optional[str]:
    conn = get_db_connection()
    if not conn:
        return None
    try:
        with conn.cursor() as cur:
            cur.execute("""
                SELECT status FROM portfolio_join_requests
                WHERE portfolio_id = %s AND target_user_id = %s
                ORDER BY created_at DESC
                LIMIT 1;
            """, (portfolio_id, target_user_id))
            row = cur.fetchone()
            return row[0] if row else None
    except Exception as e:
        logger.error(f"Error getting request status for portfolio {portfolio_id}, user {target_user_id}: {e}")
        return None
    finally:
        conn.close()

#checks if a request is valid and pending. If so, user approves/rejects the request
def respond_to_portfolio_request(user_id: int, request_id: int, action: str) -> bool:
    """Defines the function with three parameters:
      user_id: the ID of the user responding to the request (the target user)
      request_id: the ID of the specific join request
      action: either approve or reject
    """
    conn = get_db_connection()
    if not conn:
        return False
    try:
        with conn.cursor() as cur:
            # Get the request details
            cur.execute("""
                SELECT portfolio_id, target_user_id, role FROM portfolio_join_requests
                WHERE id = %s AND target_user_id = %s AND status = 'pending';
            """, (request_id, user_id))
            row = cur.fetchone()
            if not row:
                return False

            portfolio_id, target_user_id, role = row

            if action == "approve":
                cur.execute("""
                    INSERT INTO portfolio_members (portfolio_id, user_id, role)
                    VALUES (%s, %s, %s);
                """, (portfolio_id, target_user_id, role))
                cur.execute("""
                    UPDATE portfolio_join_requests
                    SET status = 'approved'
                    WHERE id = %s;
                """, (request_id,))
            else:
                cur.execute("""
                    UPDATE portfolio_join_requests
                    SET status = 'rejected'
                    WHERE id = %s;
                """, (request_id,))

            conn.commit()
            return True
    finally:
        conn.close()

def get_pending_requests_for_user(user_id: int) -> list[tuple[int, int, str, str, str]]:
    """
    Returns all pending portfolio join requests for a specific user.

    Returns:
        A list of tuples with: (request_id, portfolio_id, portfolio_name, role, created_at)
    """
    conn = get_db_connection()
    requests = []
    if conn:
        try:
            with conn.cursor() as cur:
                cur.execute("""
                    SELECT r.id, r.portfolio_id, p.name, r.role, r.created_at
                    FROM portfolio_join_requests r
                    JOIN portfolios p ON r.portfolio_id = p.id
                    WHERE r.target_user_id = %s AND r.status = 'pending'
                    ORDER BY r.created_at DESC;
                """, (user_id,))
                requests = cur.fetchall()
        except Exception as e:
            logger.error(f"Error fetching pending requests for user {user_id}: {e}")
        finally:
            conn.close()
    return requests
>>>>>>> d442cd11
<|MERGE_RESOLUTION|>--- conflicted
+++ resolved
@@ -923,8 +923,6 @@
         finally:
             conn.close()
 
-<<<<<<< HEAD
-=======
 #Get the request status of a portfolio share
 def get_request_status(portfolio_id: int, target_user_id: int) -> Optional[str]:
     conn = get_db_connection()
@@ -1015,5 +1013,4 @@
             logger.error(f"Error fetching pending requests for user {user_id}: {e}")
         finally:
             conn.close()
-    return requests
->>>>>>> d442cd11
+    return requests